import json
import os
import shutil
import logging
from collections import OrderedDict
from sys import platform
from typing import Tuple
from io import BytesIO
import pathlib

import numpy as np

<<<<<<< HEAD
from objathor.asset_conversion.asset_conversion_constants import EMPTY_HOUSE_JSON_PATH
=======
# Blender error when referencing this from inside blender
# from filelock import FileLock
>>>>>>> 610ba359

logger = logging.getLogger(__name__)

EXTENSIONS_LOADABLE_IN_UNITY = {
    ".json",
    ".msgpack.gz",
    ".msgpack",
    ".gz",
}


def compress_image_to_ssim_threshold(
    input_path: str,
    output_path: str,
    threshold: float,
    min_quality: int = 20,
    max_quality: int = 95,
) -> Tuple[int, float]:
    """
    Saves an image in the JPEG format at the lowest possible quality level without
    decreasing the Structural Similarity Index (SSIM) below a specified threshold.

    This function utilizes a binary search algorithm to find the optimal JPEG quality level
    between `min_quality` and `max_quality`. It ensures that the SSIM of the compressed image
    compared to the original does not fall below the provided `threshold`.
    The final image is saved at the determined quality level to the `output_path`.

    Args:
        input_path (str): Path to the input image file.
        output_path (str): Path where the compressed image will be saved.
        threshold (float): The minimum acceptable SSIM value.
        min_quality (int, optional): The minimum quality level to consider for compression.
                                     Defaults to 20.
        max_quality (int, optional): The maximum quality level to consider for compression.
                                     Defaults to 95.

    Returns:
        tuple: A tuple containing two elements:
               - int: The quality level at which the image was saved.
               - float: The SSIM between the original and compressed image.

    Raises:
        AssertionError: If the input image is not in RGB format.

    Note:
        If the `threshold` cannot be reached at any quality level (i.e. it is too high) then the
        image is saved at `max_quality`.

    Example:
        >>> compress_image_to_ssim_threshold("path/to/original.png", "path/to/compressed.jpg", 0.9)
        (85, 0.912)
    """
    from skimage.metrics import structural_similarity as ssim
    from PIL import Image

    # Load the image inside the function
    original_img = Image.open(input_path).convert("RGB")
    original_img_np = np.array(original_img)
    assert original_img_np.shape[2] == 3
    left = min_quality  # Let's never go below this quality level
    right = max_quality  # Let's never go above this quality level
    # If we can't find a quality level that meets the threshold, we save at
    # 95 quality, not 100 because we never want to save at 100% quality regardless of what SSIM says (too big)
    best_quality = max_quality
    while left <= right:
        mid = (left + right) // 2
        with BytesIO() as f:
            original_img.save(f, "JPEG", quality=mid)
            f.seek(0)
            compressed_img = Image.open(f).convert("RGB")
            compressed_img_np = np.array(compressed_img)
        s = ssim(original_img_np, compressed_img_np, channel_axis=2)
        if s >= threshold:
            best_quality = mid
            right = mid - 1
        else:
            left = mid + 1
    # Save the image with the best quality found
    original_img.save(output_path, "JPEG", quality=best_quality)
    # Return the quality level and the SSIM
    return best_quality, s


class OrderedDictWithDefault(OrderedDict):
    def __init__(self, default_class):
        super().__init__()
        self.default_class = default_class

    def __missing__(self, key):
        value = self.default_class()
        self[key] = value
        return value


def get_msgpack_save_path(out_dir, object_name):
    return os.path.join(out_dir, f"{object_name}.msgpack")


def get_msgpackgz_save_path(out_dir, object_name):
    return os.path.join(out_dir, f"{object_name}.msgpack.gz")


def get_json_save_path(out_dir, object_name):
    return os.path.join(out_dir, f"{object_name}.json")


def get_picklegz_save_path(out_dir, object_name):
    return os.path.join(out_dir, f"{object_name}.pkl.gz")


def get_gz_save_path(out_dir, object_name):
    return os.path.join(out_dir, f"{object_name}.gz")


def get_extension_save_path(out_dir, asset_id, extension):
    comp_extension = ".{extension}" if not extension.startswith(".") else extension
    return os.path.join(out_dir, f"{asset_id}{comp_extension}")


<<<<<<< HEAD

def get_existing_thor_asset_file_path(out_dir, object_name, force_extension=None):
=======
def get_existing_thor_asset_file_path(out_dir, asset_id, force_extension=None):
    OrderedDict()
>>>>>>> 610ba359
    possible_paths = OrderedDict(
        [
            (".json", get_json_save_path(out_dir, asset_id)),
            (".msgpack.gz", get_msgpackgz_save_path(out_dir, asset_id)),
            (".msgpack", get_msgpack_save_path(out_dir, asset_id)),
            (".pkl.gz", get_picklegz_save_path(out_dir, asset_id)),
            (".gz", get_gz_save_path(out_dir, asset_id)),
        ]
    )
    path = None
    if force_extension is not None:
        if force_extension in possible_paths.keys():
            path = possible_paths[force_extension]
            if os.path.exists(path):
                return path
        else:
            raise Exception(
                f"Invalid extension `{force_extension}` for {asset_id}. Supported: {possible_paths.keys()}"
            )
    else:
        for path in possible_paths.values():
            if os.path.exists(path):
                return path
    raise Exception(f"Could not find existing THOR object file for {asset_id}")


def load_existing_thor_asset_file(out_dir, object_name, force_extension=None):
    file_path = get_existing_thor_asset_file_path(
        out_dir, object_name, force_extension=force_extension
    )
    if file_path.endswith(".pkl.gz"):
        import compress_pickle

        return compress_pickle.load(file_path)
    elif file_path.endswith(".msgpack.gz"):
        import gzip

<<<<<<< HEAD
        with gzip.open(path, "rb") as f:
=======
        with gzip.open(file_path, "rb") as f:
>>>>>>> 610ba359
            unp = f.read()
            import msgpack

<<<<<<< HEAD
                unp = msgpack.unpackb(unp)
        return unp
    elif path.endswith(".msgpack"):
        import msgpack

        with open(path, "rb") as f:
            unp = msgpack.unpackb(f)
        return unp
    elif path.endswith(".json"):
        with open(path, "r") as f:
=======
            unp = msgpack.unpackb(unp)
            return unp
            # return json.dumps(unp)
    elif file_path.endswith(".gz"):
        import gzip

        with gzip.open(file_path, "rb") as f:
            unp = f.read()
            return json.dumps(unp)
    elif file_path.endswith(".msgpack"):
        with open(file_path, "rb") as f:
            unp = f.read()
            import msgpack

            unp = msgpack.unpackb(unp)
            return unp
    elif file_path.endswith(".json"):
        with open(file_path, "r") as f:
>>>>>>> 610ba359
            return json.load(f)
    else:
        raise NotImplementedError(f"Unsupported file extension for path: {file_path}")


def load_existing_thor_metadata_file(out_dir):
    path = os.path.join(out_dir, f"thor_metadata.json")
    if not os.path.exists(path):
        return None

    with open(path, "r") as f:
        return json.load(f)


def save_thor_asset_file(asset_json, save_path: str):
    extension = "".join(pathlib.Path(save_path).suffixes)
    if extension == ".msgpack.gz":
        import msgpack
        import gzip

        packed = msgpack.packb(asset_json)
<<<<<<< HEAD
        with gzip.open(save_path, "wb") as f:
            f.write(packed)

    elif save_path.endswith(".msgpack"):
        import msgpack

        packed = msgpack.packb(asset_json)
        with open(save_path, "wb") as f:
            f.write(packed)

    elif save_path.endswith(".pkl.gz") or save_path.endswith(".pkl"):
=======
        with gzip.open(save_path, "wb") as outfile:
            outfile.write(packed)
    elif extension == ".msgpack":
        import msgpack

        packed = msgpack.packb(asset_json)
        with open(save_path, "wb") as outfile:
            outfile.write(packed)
    elif extension == ".gz":
        import gzip

        with gzip.open(save_path, "wt") as outfile:
            json.dump(asset_json, outfile, indent=2)
    elif extension == ".pkl.gz":
>>>>>>> 610ba359
        import compress_pickle

        compress_pickle.dump(
            obj=asset_json, path=save_path, pickler_kwargs={"protocol": 4}
        )
<<<<<<< HEAD

    elif save_path.endswith("json.gz"):
        import gzip

        with gzip.open(save_path, "w") as f:
            json.dump(asset_json, f, indent=2)

    elif save_path.endswith(".json"):
=======
    elif extension.endswith(".json"):
>>>>>>> 610ba359
        with open(save_path, "w") as f:
            json.dump(asset_json, f, indent=2)

    else:
        raise NotImplementedError(
            f"Unsupported file extension for save path: {save_path}"
        )


def get_blender_installation_path():
    paths = {
        "darwin": [
            "/Applications/Blender.app/Contents/MacOS/blender",
            "/Applications/Blender.app/Contents/MacOS/Blender",
        ],
        "linux": [
            # TODO: Add docker path
            os.path.join(os.path.expanduser("~"), "blender-3.2.2-linux-x64/blender"),
            os.path.join(os.getcwd(), "blender-3.2.2-linux-x64/blender"),
        ],
    }
    paths["linux2"] = paths["linux"]
    if platform in paths:
        for path in paths[platform]:
            if os.path.exists(path):
                return path
        raise Exception("Blender not found.")
    else:
        raise Exception(f'Unsupported platform "{platform}"')


def get_runtime_asset_filelock(save_dir, asset_id):
    return os.path.join(save_dir, f"{asset_id}.lock")


# TODO  remove  load_file_in_unity param
def create_runtime_asset_file(
    asset_directory,
    save_dir,
    asset_id,
<<<<<<< HEAD
    source_asset_directory,
=======
>>>>>>> 610ba359
    asset_symlink=True,
    verbose=False,
    load_file_in_unity=False,
    use_extension=None,
):
<<<<<<< HEAD
    from filelock import FileLock

    # Verifies the file exists

    create_prefab_action = {}

    get_existing_thor_asset_file_path(out_dir=source_asset_directory, asset_id=asset_id)

    copy_to_directory = os.path.join(controller._build.base_dir, "processed_models")
    os.makedirs(copy_to_directory, exist_ok=True)

    if verbose:
        logger.info(f"Copying asset to THOR build dir: {copy_to_directory}.")
=======
    build_target_dir = os.path.join(save_dir, asset_id)
    asset = None
    from filelock import FileLock
>>>>>>> 610ba359

    # TODO figure out plender error
    with FileLock(get_runtime_asset_filelock(save_dir=save_dir, asset_id=asset_id)):
        if asset_symlink:
            exists = os.path.exists(build_target_dir)
            is_link = os.path.islink(build_target_dir)
            if exists and not is_link:
                # If not a link, delete the full directory
                if verbose:
                    logger.info(f"Deleting old asset dir: {build_target_dir}")
                shutil.rmtree(build_target_dir)
            elif is_link:
                # If not a link, delete it only if its not pointing to the right place
                if os.path.realpath(build_target_dir) != os.path.realpath(
                    asset_directory
                ):
                    os.remove(build_target_dir)

            if (not os.path.exists(build_target_dir)) and (
                not os.path.islink(build_target_dir)
            ):
                # Add symlink if it doesn't already exist
                print(f"Symlink from {asset_directory} to {build_target_dir}")
                os.symlink(asset_directory, build_target_dir)
        else:
            if verbose:
                logger.info("Starting copy and reference modification...")

            if os.path.exists(build_target_dir):
                if verbose:
                    logger.info(f"Deleting old asset dir: {build_target_dir}")
                shutil.rmtree(build_target_dir)

            # Here?
            # save_thor_asset_file(
            #     asset_json=asset_json_actions,
            #     save_path=get_existing_thor_asset_file_path(
            #         out_dir=build_target_dir, object_name=uid
            #     ),
            # )

            shutil.copytree(
                asset_directory,
                build_target_dir,
                ignore=shutil.ignore_patterns("images", "*.obj", "thor_metadata.json"),
            )

            if verbose:
                logger.info("Copy finished.")
        if not load_file_in_unity:
            return load_existing_thor_asset_file(
                out_dir=build_target_dir, object_name=asset_id
            )
        return None


def change_asset_paths(asset, save_dir):
    asset["normalTexturePath"] = os.path.join(
        save_dir,
        asset["name"],
        os.path.basename(asset["normalTexturePath"]),
    )
    asset["albedoTexturePath"] = os.path.join(
        save_dir,
        asset["name"],
        os.path.basename(asset["albedoTexturePath"]),
    )
    if "emissionTexturePath" in asset:
        asset["emissionTexturePath"] = os.path.join(
            save_dir,
            asset["name"],
            os.path.basename(asset["emissionTexturePath"]),
        )
    return asset


def make_asset_pahts_relative(asset):
    return change_asset_paths(asset, ".")


def add_default_annotations(asset, asset_directory, verbose=False):
    thor_obj_md = load_existing_thor_metadata_file(out_dir=asset_directory)
    if thor_obj_md is None:
        if verbose:
            logger.info(
                f"Object metadata for {asset['name']} is missing annotations, assuming pickupable."
            )

        asset["annotations"] = {
            "objectType": "Undefined",
            "primaryProperty": "CanPickup",
            "secondaryProperties": []
            if asset.get("receptacleCandidate", False)
            else ["Receptacle"],
        }
    else:
        asset["annotations"] = {
            "objectType": "Undefined",
            "primaryProperty": thor_obj_md["assetMetadata"]["primaryProperty"],
            "secondaryProperties": thor_obj_md["assetMetadata"]["secondaryProperties"],
        }
    return asset


<<<<<<< HEAD
    if not evt.metadata["lastActionSuccess"]:
        logger.info(f"Action success: {evt.metadata['lastActionSuccess']}")
        logger.info(f'Error: {evt.metadata["errorMessage"]}')

        logger.info(
            {
                k: v
                for k, v in create_prefab_action.items()
                if k
                in [
                    "action",
                    "name",
                    "receptacleCandidate",
                    "albedoTexturePath",
                    "normalTexturePath",
                ]
            }
        )
    return evt


def create_asset_in_thor(controller, uid, asset_directory, verbose=False):
    asset_directory = os.path.abspath(asset_directory)

    # Verifies the file exists
    get_existing_thor_asset_file_path(out_dir=asset_directory, object_name=uid)

    if verbose:
        print(
            f"Copying asset to Thor Build dir: {controller._build.base_dir} tmp: {controller._build.tmp_dir}"
        )

    build_target_dir = os.path.join(controller._build.base_dir, uid)
    if os.path.exists(build_target_dir) or os.path.islink(build_target_dir):
        if os.path.islink(build_target_dir):
            tmp_symlink = os.path.join(controller._build.base_dir, "tmp")
            os.symlink(asset_directory, tmp_symlink)
            os.replace(tmp_symlink, build_target_dir)
        else:
            if verbose:
                print(f"--- deleting old {build_target_dir}")
            shutil.rmtree(build_target_dir)
            os.symlink(asset_directory, build_target_dir)
    else:
        os.symlink(asset_directory, build_target_dir)
=======
def create_asset(
    thor_controller,
    asset_id,
    asset_directory,
    copy_to_dir=None,
    asset_symlink=True,
    verbose=False,
    load_file_in_unity=False,
    extension=None,
):
    # Verifies the file exists
    create_prefab_action = {}

    asset_path = get_existing_thor_asset_file_path(
        out_dir=asset_directory, asset_id=asset_id, force_extension=extension
    )
    file_extension = (
        "".join(pathlib.Path(asset_path).suffixes) if extension is None else extension
    )
    if file_extension not in EXTENSIONS_LOADABLE_IN_UNITY:
        load_file_in_unity = False
    print("--------- extension " + extension)
    copy_to_dir = (
        os.path.join(thor_controller._build.base_dir)
        if copy_to_dir is None
        else copy_to_dir
    )

    # save_dir = os.path.join(controller._build.base_dir, "processed_models")
    os.makedirs(copy_to_dir, exist_ok=True)
>>>>>>> 610ba359

    if verbose:
        logger.info(f"Copying asset to THOR build dir: {copy_to_dir}.")

    asset = create_runtime_asset_file(
        asset_directory=asset_directory,
        save_dir=copy_to_dir,
        asset_id=asset_id,
        asset_symlink=asset_symlink,
        verbose=verbose,
        load_file_in_unity=load_file_in_unity,
    )

    create_prefab_action = {}
    if not load_file_in_unity:
        asset = change_asset_paths(asset=asset, save_dir=copy_to_dir)
        asset = add_default_annotations(
            asset=asset, asset_directory=asset_directory, verbose=verbose
        )
        create_prefab_action = {"action": "CreateRuntimeAsset", "asset": asset}
    else:
        create_prefab_action = {
            "action": "CreateRuntimeAsset",
            "id": asset_id,
            "dir": copy_to_dir,
            "extension": file_extension,
        }
        create_prefab_action = add_default_annotations(
            asset=create_prefab_action, asset_directory=asset_directory, verbose=verbose
        )

    evt = thor_controller.step(**create_prefab_action)
    print(f"Last Action: {thor_controller.last_action['action']}")
    if not evt.metadata["lastActionSuccess"]:
        logger.info(f"Last Action: {thor_controller.last_action['action']}")
        logger.info(f"Action success: {evt.metadata['lastActionSuccess']}")
        logger.info(f'Error: {evt.metadata["errorMessage"]}')

        logger.info(
            {
                k: v
                for k, v in create_prefab_action.items()
                if k
                in [
                    "action",
                    "name",
                    "receptacleCandidate",
                    "albedoTexturePath",
                    "normalTexturePath",
                ]
            }
        )

    return evt


def make_single_object_house(
    asset_id,
    instance_id="asset_0",
    skybox_color=(0, 0, 0),
<<<<<<< HEAD
    house_path=EMPTY_HOUSE_JSON_PATH,
=======
    house_path="objathor/asset_conversion/data/empty_house.json",
>>>>>>> 610ba359
):
    with open(house_path, "r") as f:
        house = json.load(f)

    house["objects"] = [
        {
            "assetId": asset_id,
            "id": instance_id,
            "kinematic": True,
            "position": {"x": 0, "y": 0, "z": 0},
            "rotation": {"x": 0, "y": 0, "z": 0},
            "layer": "Procedural2",
            "material": None,
        }
    ]
    house["proceduralParameters"]["skyboxColor"] = {
        "r": skybox_color[0],
        "g": skybox_color[1],
        "b": skybox_color[2],
    }
    return house


def view_asset_in_thor(
    asset_id,
    controller,
    output_dir,
    rotations=tuple(),
    instance_id="asset_0",
<<<<<<< HEAD
    house_path=EMPTY_HOUSE_JSON_PATH,
    skybox_color=(255, 255, 255),
=======
    house_path="objathor/asset_conversion/data/empty_house.json",
    skybox_color=(0, 0, 0),
>>>>>>> 610ba359
):
    from PIL import Image

    house = make_single_object_house(
        asset_id=asset_id,
        instance_id=instance_id,
        house_path=house_path,
        skybox_color=skybox_color,
    )
    evt = controller.step(action="CreateHouse", house=house)

    controller.step("BBoxDistance", objectId0=instance_id, objectId1=instance_id)
    obj = controller.step("AdvancePhysicsStep").metadata["objects"][1]
    obj_center_arr = np.array(obj["objectOrientedBoundingBox"]["cornerPoints"]).mean(0)

    if not evt.metadata["lastActionSuccess"]:
        print(f"Action success: {evt.metadata['lastActionSuccess']}")
        print(f'Error: {evt.metadata["errorMessage"]}')
        return evt

    evt = controller.step(action="LookAtObjectCenter", objectId=instance_id)

    im = Image.fromarray(evt.frame)

    os.makedirs(output_dir, exist_ok=True)

    im.save(os.path.join(output_dir, "neutral.jpg"))
    for rotation in rotations:
        controller.step(
            action="RotateObject",
            angleAxisRotation={
                "axis": {
                    "x": rotation[0],
                    "y": rotation[1],
                    "z": rotation[2],
                },
                "degrees": rotation[3],
            },
        )
        obj = controller.last_event.metadata["objects"][1]
        delta = obj_center_arr - np.array(
            obj["objectOrientedBoundingBox"]["cornerPoints"]
        ).mean(0)

        cur_pos = obj["position"]
        target_pos = {
            "x": cur_pos["x"] + delta[0],
            "y": cur_pos["y"] + delta[1],
            "z": cur_pos["z"] + delta[2],
        }

        controller.step(
            action="TeleportObject",
            objectId=instance_id,
            position=target_pos,
            rotation=obj["rotation"],
            forceAction=True,
            forceKinematic=True,
        )
        im = Image.fromarray(controller.last_event.frame)
        im.save(
            os.path.join(
                output_dir,
                f"{rotation[0]}_{rotation[1]}_{rotation[2]}_{rotation[3]}.jpg",
            )
        )
    return controller.last_event


def add_visualize_thor_actions(
    asset_id,
    asset_dir,
    instance_id="asset_0",
<<<<<<< HEAD
    house_path=EMPTY_HOUSE_JSON_PATH,
=======
    house_path="objathor/asset_conversion/data/empty_house.json",
>>>>>>> 610ba359
    house_skybox_color=(0, 0, 0),
):
    # asset_id = os.path.splitext(os.path.basename(output_json))[0]
    actions_json = os.path.join(asset_dir, f"{asset_id}.json")
    house = make_single_object_house(
        asset_id=asset_id,
        instance_id=instance_id,
        house_path=house_path,
        skybox_color=house_skybox_color,
    )

    with open(actions_json, "r") as f:
        actions = json.load(f)
        if isinstance(actions, dict):
            actions = [actions]
        if not isinstance(actions, list):
            raise TypeError(
                f"Json {actions_json} is not a sequence of actions or a dictionary."
            )

    new_actions = [
        actions[0],
        dict(action="CreateHouse", house=house),
        dict(action="LookAtObjectCenter", objectId=instance_id),
    ]
    with open(actions_json, "w") as f:
        json.dump(new_actions, f, indent=2)


def get_receptacle_object_types():
    return {
        "Sink",
        "Cart",
        "Toilet",
        "ToiletPaperHanger",
        "TowelHolder",
        "HandTowelHolder",
        "Bed",
        "Chair",
        "DiningTable",
        "Dresser",
        "Safe",
        "ShelvingUnit",
        "SideTable",
        "Stool",
        "Bowl",
        "CoffeeMachine",
        "Cup",
        "Fridge",
        "GarbageCan",
        "Microwave",
        "Mug",
        "Pan",
        "Plate",
        "Pot",
        "Toaster",
        "Box",
        "CoffeeTable",
        "Desk",
        "ArmChair",
        "Ottoman",
        "Sofa",
        "TVStand",
        "ClothesDryer",
        "CounterTop",
        "WashingMachine",
        "DogBed",
        "Footstool",
        "LaundryHamper",
    }<|MERGE_RESOLUTION|>--- conflicted
+++ resolved
@@ -1,21 +1,16 @@
 import json
+import logging
 import os
+import pathlib
 import shutil
-import logging
 from collections import OrderedDict
+from io import BytesIO
 from sys import platform
 from typing import Tuple
-from io import BytesIO
-import pathlib
 
 import numpy as np
 
-<<<<<<< HEAD
 from objathor.asset_conversion.asset_conversion_constants import EMPTY_HOUSE_JSON_PATH
-=======
-# Blender error when referencing this from inside blender
-# from filelock import FileLock
->>>>>>> 610ba359
 
 logger = logging.getLogger(__name__)
 
@@ -135,13 +130,8 @@
     return os.path.join(out_dir, f"{asset_id}{comp_extension}")
 
 
-<<<<<<< HEAD
-
-def get_existing_thor_asset_file_path(out_dir, object_name, force_extension=None):
-=======
 def get_existing_thor_asset_file_path(out_dir, asset_id, force_extension=None):
     OrderedDict()
->>>>>>> 610ba359
     possible_paths = OrderedDict(
         [
             (".json", get_json_save_path(out_dir, asset_id)),
@@ -179,26 +169,10 @@
     elif file_path.endswith(".msgpack.gz"):
         import gzip
 
-<<<<<<< HEAD
-        with gzip.open(path, "rb") as f:
-=======
         with gzip.open(file_path, "rb") as f:
->>>>>>> 610ba359
             unp = f.read()
             import msgpack
 
-<<<<<<< HEAD
-                unp = msgpack.unpackb(unp)
-        return unp
-    elif path.endswith(".msgpack"):
-        import msgpack
-
-        with open(path, "rb") as f:
-            unp = msgpack.unpackb(f)
-        return unp
-    elif path.endswith(".json"):
-        with open(path, "r") as f:
-=======
             unp = msgpack.unpackb(unp)
             return unp
             # return json.dumps(unp)
@@ -217,7 +191,6 @@
             return unp
     elif file_path.endswith(".json"):
         with open(file_path, "r") as f:
->>>>>>> 610ba359
             return json.load(f)
     else:
         raise NotImplementedError(f"Unsupported file extension for path: {file_path}")
@@ -239,19 +212,6 @@
         import gzip
 
         packed = msgpack.packb(asset_json)
-<<<<<<< HEAD
-        with gzip.open(save_path, "wb") as f:
-            f.write(packed)
-
-    elif save_path.endswith(".msgpack"):
-        import msgpack
-
-        packed = msgpack.packb(asset_json)
-        with open(save_path, "wb") as f:
-            f.write(packed)
-
-    elif save_path.endswith(".pkl.gz") or save_path.endswith(".pkl"):
-=======
         with gzip.open(save_path, "wb") as outfile:
             outfile.write(packed)
     elif extension == ".msgpack":
@@ -260,30 +220,18 @@
         packed = msgpack.packb(asset_json)
         with open(save_path, "wb") as outfile:
             outfile.write(packed)
-    elif extension == ".gz":
+    elif extension == "json.gz":
         import gzip
 
         with gzip.open(save_path, "wt") as outfile:
             json.dump(asset_json, outfile, indent=2)
     elif extension == ".pkl.gz":
->>>>>>> 610ba359
         import compress_pickle
 
         compress_pickle.dump(
             obj=asset_json, path=save_path, pickler_kwargs={"protocol": 4}
         )
-<<<<<<< HEAD
-
-    elif save_path.endswith("json.gz"):
-        import gzip
-
-        with gzip.open(save_path, "w") as f:
-            json.dump(asset_json, f, indent=2)
-
-    elif save_path.endswith(".json"):
-=======
     elif extension.endswith(".json"):
->>>>>>> 610ba359
         with open(save_path, "w") as f:
             json.dump(asset_json, f, indent=2)
 
@@ -324,83 +272,37 @@
     asset_directory,
     save_dir,
     asset_id,
-<<<<<<< HEAD
-    source_asset_directory,
-=======
->>>>>>> 610ba359
-    asset_symlink=True,
     verbose=False,
     load_file_in_unity=False,
     use_extension=None,
 ):
-<<<<<<< HEAD
     from filelock import FileLock
 
     # Verifies the file exists
-
-    create_prefab_action = {}
-
-    get_existing_thor_asset_file_path(out_dir=source_asset_directory, asset_id=asset_id)
-
-    copy_to_directory = os.path.join(controller._build.base_dir, "processed_models")
-    os.makedirs(copy_to_directory, exist_ok=True)
-
-    if verbose:
-        logger.info(f"Copying asset to THOR build dir: {copy_to_directory}.")
-=======
     build_target_dir = os.path.join(save_dir, asset_id)
     asset = None
-    from filelock import FileLock
->>>>>>> 610ba359
-
-    # TODO figure out plender error
+
+    # TODO figure out blender error
     with FileLock(get_runtime_asset_filelock(save_dir=save_dir, asset_id=asset_id)):
-        if asset_symlink:
-            exists = os.path.exists(build_target_dir)
-            is_link = os.path.islink(build_target_dir)
-            if exists and not is_link:
-                # If not a link, delete the full directory
-                if verbose:
-                    logger.info(f"Deleting old asset dir: {build_target_dir}")
-                shutil.rmtree(build_target_dir)
-            elif is_link:
-                # If not a link, delete it only if its not pointing to the right place
-                if os.path.realpath(build_target_dir) != os.path.realpath(
-                    asset_directory
-                ):
-                    os.remove(build_target_dir)
-
-            if (not os.path.exists(build_target_dir)) and (
-                not os.path.islink(build_target_dir)
-            ):
-                # Add symlink if it doesn't already exist
-                print(f"Symlink from {asset_directory} to {build_target_dir}")
-                os.symlink(asset_directory, build_target_dir)
-        else:
+        exists = os.path.exists(build_target_dir)
+        is_link = os.path.islink(build_target_dir)
+        if exists and not is_link:
+            # If not a link, delete the full directory
             if verbose:
-                logger.info("Starting copy and reference modification...")
-
-            if os.path.exists(build_target_dir):
-                if verbose:
-                    logger.info(f"Deleting old asset dir: {build_target_dir}")
-                shutil.rmtree(build_target_dir)
-
-            # Here?
-            # save_thor_asset_file(
-            #     asset_json=asset_json_actions,
-            #     save_path=get_existing_thor_asset_file_path(
-            #         out_dir=build_target_dir, object_name=uid
-            #     ),
-            # )
-
-            shutil.copytree(
-                asset_directory,
-                build_target_dir,
-                ignore=shutil.ignore_patterns("images", "*.obj", "thor_metadata.json"),
-            )
-
-            if verbose:
-                logger.info("Copy finished.")
+                logger.info(f"Deleting old asset dir: {build_target_dir}")
+            shutil.rmtree(build_target_dir)
+        elif is_link:
+            # If not a link, delete it only if its not pointing to the right place
+            if os.path.realpath(build_target_dir) != os.path.realpath(asset_directory):
+                os.remove(build_target_dir)
+
+        if (not os.path.exists(build_target_dir)) and (
+            not os.path.islink(build_target_dir)
+        ):
+            # Add symlink if it doesn't already exist
+            print(f"Symlink from {asset_directory} to {build_target_dir}")
+            os.symlink(asset_directory, build_target_dir)
+
         if not load_file_in_unity:
             return load_existing_thor_asset_file(
                 out_dir=build_target_dir, object_name=asset_id
@@ -456,8 +358,69 @@
     return asset
 
 
-<<<<<<< HEAD
+def create_asset(
+    thor_controller,
+    asset_id,
+    asset_directory,
+    copy_to_dir=None,
+    verbose=False,
+    load_file_in_unity=False,
+    extension=None,
+):
+    # Verifies the file exists
+    create_prefab_action = {}
+
+    asset_path = get_existing_thor_asset_file_path(
+        out_dir=asset_directory, asset_id=asset_id, force_extension=extension
+    )
+    file_extension = (
+        "".join(pathlib.Path(asset_path).suffixes) if extension is None else extension
+    )
+    if file_extension not in EXTENSIONS_LOADABLE_IN_UNITY:
+        load_file_in_unity = False
+    print("--------- extension " + extension)
+    copy_to_dir = (
+        os.path.join(thor_controller._build.base_dir)
+        if copy_to_dir is None
+        else copy_to_dir
+    )
+
+    # save_dir = os.path.join(controller._build.base_dir, "processed_models")
+    os.makedirs(copy_to_dir, exist_ok=True)
+
+    if verbose:
+        logger.info(f"Copying asset to THOR build dir: {copy_to_dir}.")
+
+    asset = create_runtime_asset_file(
+        asset_directory=asset_directory,
+        save_dir=copy_to_dir,
+        asset_id=asset_id,
+        verbose=verbose,
+        load_file_in_unity=load_file_in_unity,
+    )
+
+    create_prefab_action = {}
+    if not load_file_in_unity:
+        asset = change_asset_paths(asset=asset, save_dir=copy_to_dir)
+        asset = add_default_annotations(
+            asset=asset, asset_directory=asset_directory, verbose=verbose
+        )
+        create_prefab_action = {"action": "CreateRuntimeAsset", "asset": asset}
+    else:
+        create_prefab_action = {
+            "action": "CreateRuntimeAsset",
+            "id": asset_id,
+            "dir": copy_to_dir,
+            "extension": file_extension,
+        }
+        create_prefab_action = add_default_annotations(
+            asset=create_prefab_action, asset_directory=asset_directory, verbose=verbose
+        )
+
+    evt = thor_controller.step(**create_prefab_action)
+    print(f"Last Action: {thor_controller.last_action['action']}")
     if not evt.metadata["lastActionSuccess"]:
+        logger.info(f"Last Action: {thor_controller.last_action['action']}")
         logger.info(f"Action success: {evt.metadata['lastActionSuccess']}")
         logger.info(f'Error: {evt.metadata["errorMessage"]}')
 
@@ -475,117 +438,6 @@
                 ]
             }
         )
-    return evt
-
-
-def create_asset_in_thor(controller, uid, asset_directory, verbose=False):
-    asset_directory = os.path.abspath(asset_directory)
-
-    # Verifies the file exists
-    get_existing_thor_asset_file_path(out_dir=asset_directory, object_name=uid)
-
-    if verbose:
-        print(
-            f"Copying asset to Thor Build dir: {controller._build.base_dir} tmp: {controller._build.tmp_dir}"
-        )
-
-    build_target_dir = os.path.join(controller._build.base_dir, uid)
-    if os.path.exists(build_target_dir) or os.path.islink(build_target_dir):
-        if os.path.islink(build_target_dir):
-            tmp_symlink = os.path.join(controller._build.base_dir, "tmp")
-            os.symlink(asset_directory, tmp_symlink)
-            os.replace(tmp_symlink, build_target_dir)
-        else:
-            if verbose:
-                print(f"--- deleting old {build_target_dir}")
-            shutil.rmtree(build_target_dir)
-            os.symlink(asset_directory, build_target_dir)
-    else:
-        os.symlink(asset_directory, build_target_dir)
-=======
-def create_asset(
-    thor_controller,
-    asset_id,
-    asset_directory,
-    copy_to_dir=None,
-    asset_symlink=True,
-    verbose=False,
-    load_file_in_unity=False,
-    extension=None,
-):
-    # Verifies the file exists
-    create_prefab_action = {}
-
-    asset_path = get_existing_thor_asset_file_path(
-        out_dir=asset_directory, asset_id=asset_id, force_extension=extension
-    )
-    file_extension = (
-        "".join(pathlib.Path(asset_path).suffixes) if extension is None else extension
-    )
-    if file_extension not in EXTENSIONS_LOADABLE_IN_UNITY:
-        load_file_in_unity = False
-    print("--------- extension " + extension)
-    copy_to_dir = (
-        os.path.join(thor_controller._build.base_dir)
-        if copy_to_dir is None
-        else copy_to_dir
-    )
-
-    # save_dir = os.path.join(controller._build.base_dir, "processed_models")
-    os.makedirs(copy_to_dir, exist_ok=True)
->>>>>>> 610ba359
-
-    if verbose:
-        logger.info(f"Copying asset to THOR build dir: {copy_to_dir}.")
-
-    asset = create_runtime_asset_file(
-        asset_directory=asset_directory,
-        save_dir=copy_to_dir,
-        asset_id=asset_id,
-        asset_symlink=asset_symlink,
-        verbose=verbose,
-        load_file_in_unity=load_file_in_unity,
-    )
-
-    create_prefab_action = {}
-    if not load_file_in_unity:
-        asset = change_asset_paths(asset=asset, save_dir=copy_to_dir)
-        asset = add_default_annotations(
-            asset=asset, asset_directory=asset_directory, verbose=verbose
-        )
-        create_prefab_action = {"action": "CreateRuntimeAsset", "asset": asset}
-    else:
-        create_prefab_action = {
-            "action": "CreateRuntimeAsset",
-            "id": asset_id,
-            "dir": copy_to_dir,
-            "extension": file_extension,
-        }
-        create_prefab_action = add_default_annotations(
-            asset=create_prefab_action, asset_directory=asset_directory, verbose=verbose
-        )
-
-    evt = thor_controller.step(**create_prefab_action)
-    print(f"Last Action: {thor_controller.last_action['action']}")
-    if not evt.metadata["lastActionSuccess"]:
-        logger.info(f"Last Action: {thor_controller.last_action['action']}")
-        logger.info(f"Action success: {evt.metadata['lastActionSuccess']}")
-        logger.info(f'Error: {evt.metadata["errorMessage"]}')
-
-        logger.info(
-            {
-                k: v
-                for k, v in create_prefab_action.items()
-                if k
-                in [
-                    "action",
-                    "name",
-                    "receptacleCandidate",
-                    "albedoTexturePath",
-                    "normalTexturePath",
-                ]
-            }
-        )
 
     return evt
 
@@ -594,11 +446,7 @@
     asset_id,
     instance_id="asset_0",
     skybox_color=(0, 0, 0),
-<<<<<<< HEAD
     house_path=EMPTY_HOUSE_JSON_PATH,
-=======
-    house_path="objathor/asset_conversion/data/empty_house.json",
->>>>>>> 610ba359
 ):
     with open(house_path, "r") as f:
         house = json.load(f)
@@ -628,13 +476,8 @@
     output_dir,
     rotations=tuple(),
     instance_id="asset_0",
-<<<<<<< HEAD
     house_path=EMPTY_HOUSE_JSON_PATH,
     skybox_color=(255, 255, 255),
-=======
-    house_path="objathor/asset_conversion/data/empty_house.json",
-    skybox_color=(0, 0, 0),
->>>>>>> 610ba359
 ):
     from PIL import Image
 
@@ -708,12 +551,8 @@
     asset_id,
     asset_dir,
     instance_id="asset_0",
-<<<<<<< HEAD
     house_path=EMPTY_HOUSE_JSON_PATH,
-=======
-    house_path="objathor/asset_conversion/data/empty_house.json",
->>>>>>> 610ba359
-    house_skybox_color=(0, 0, 0),
+    house_skybox_color=(255, 255, 255),
 ):
     # asset_id = os.path.splitext(os.path.basename(output_json))[0]
     actions_json = os.path.join(asset_dir, f"{asset_id}.json")
