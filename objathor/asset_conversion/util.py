import json
import logging
import os
import pathlib
import shutil
from collections import OrderedDict
from io import BytesIO
from sys import platform
from typing import Tuple

import numpy as np

from objathor.asset_conversion.asset_conversion_constants import EMPTY_HOUSE_JSON_PATH

logger = logging.getLogger(__name__)

EXTENSIONS_LOADABLE_IN_UNITY = {
    ".json",
    ".msgpack.gz",
    ".msgpack",
    ".gz",
}


def compress_image_to_ssim_threshold(
    input_path: str,
    output_path: str,
    threshold: float,
    min_quality: int = 20,
    max_quality: int = 95,
) -> Tuple[int, float]:
    """
    Saves an image in the JPEG format at the lowest possible quality level without
    decreasing the Structural Similarity Index (SSIM) below a specified threshold.

    This function utilizes a binary search algorithm to find the optimal JPEG quality level
    between `min_quality` and `max_quality`. It ensures that the SSIM of the compressed image
    compared to the original does not fall below the provided `threshold`.
    The final image is saved at the determined quality level to the `output_path`.

    Args:
        input_path (str): Path to the input image file.
        output_path (str): Path where the compressed image will be saved.
        threshold (float): The minimum acceptable SSIM value.
        min_quality (int, optional): The minimum quality level to consider for compression.
                                     Defaults to 20.
        max_quality (int, optional): The maximum quality level to consider for compression.
                                     Defaults to 95.

    Returns:
        tuple: A tuple containing two elements:
               - int: The quality level at which the image was saved.
               - float: The SSIM between the original and compressed image.

    Raises:
        AssertionError: If the input image is not in RGB format.

    Note:
        If the `threshold` cannot be reached at any quality level (i.e. it is too high) then the
        image is saved at `max_quality`.

    Example:
        >>> compress_image_to_ssim_threshold("path/to/original.png", "path/to/compressed.jpg", 0.9)
        (85, 0.912)
    """
    from skimage.metrics import structural_similarity as ssim
    from PIL import Image

    # Load the image inside the function
    original_img = Image.open(input_path).convert("RGB")
    original_img_np = np.array(original_img)
    assert original_img_np.shape[2] == 3
    left = min_quality  # Let's never go below this quality level
    right = max_quality  # Let's never go above this quality level
    # If we can't find a quality level that meets the threshold, we save at
    # 95 quality, not 100 because we never want to save at 100% quality regardless of what SSIM says (too big)
    best_quality = max_quality
    while left <= right:
        mid = (left + right) // 2
        with BytesIO() as f:
            original_img.save(f, "JPEG", quality=mid)
            f.seek(0)
            compressed_img = Image.open(f).convert("RGB")
            compressed_img_np = np.array(compressed_img)
        s = ssim(original_img_np, compressed_img_np, channel_axis=2)
        if s >= threshold:
            best_quality = mid
            right = mid - 1
        else:
            left = mid + 1
    # Save the image with the best quality found
    original_img.save(output_path, "JPEG", quality=best_quality)
    # Return the quality level and the SSIM
    return best_quality, s


class OrderedDictWithDefault(OrderedDict):
    def __init__(self, default_class):
        super().__init__()
        self.default_class = default_class

    def __missing__(self, key):
        value = self.default_class()
        self[key] = value
        return value


def get_msgpack_save_path(out_dir, object_name):
    return os.path.join(out_dir, f"{object_name}.msgpack")


def get_msgpackgz_save_path(out_dir, object_name):
    return os.path.join(out_dir, f"{object_name}.msgpack.gz")


def get_json_save_path(out_dir, object_name):
    return os.path.join(out_dir, f"{object_name}.json")


def get_picklegz_save_path(out_dir, object_name):
    return os.path.join(out_dir, f"{object_name}.pkl.gz")


def get_gz_save_path(out_dir, object_name):
    return os.path.join(out_dir, f"{object_name}.gz")


def get_extension_save_path(out_dir, asset_id, extension):
    comp_extension = ".{extension}" if not extension.startswith(".") else extension
    return os.path.join(out_dir, f"{asset_id}{comp_extension}")


def get_existing_thor_asset_file_path(out_dir, asset_id, force_extension=None):
    OrderedDict()
    possible_paths = OrderedDict(
        [
            (".json", get_json_save_path(out_dir, asset_id)),
            (".msgpack.gz", get_msgpackgz_save_path(out_dir, asset_id)),
            (".msgpack", get_msgpack_save_path(out_dir, asset_id)),
            (".pkl.gz", get_picklegz_save_path(out_dir, asset_id)),
            (".gz", get_gz_save_path(out_dir, asset_id)),
        ]
    )
    path = None
    if force_extension is not None:
        if force_extension in possible_paths.keys():
            path = possible_paths[force_extension]
            if os.path.exists(path):
                return path
        else:
            raise Exception(
                f"Invalid extension `{force_extension}` for {asset_id}. Supported: {possible_paths.keys()}"
            )
    else:
        for path in possible_paths.values():
            if os.path.exists(path):
                return path
    raise RuntimeError(f"Could not find existing THOR object file for {asset_id}")


def load_existing_thor_asset_file(out_dir, object_name, force_extension=None):
    file_path = get_existing_thor_asset_file_path(
        out_dir, object_name, force_extension=force_extension
    )
    if file_path.endswith(".pkl.gz"):
        import compress_pickle

        return compress_pickle.load(file_path)
    elif file_path.endswith(".msgpack.gz"):
        import gzip

        with gzip.open(file_path, "rb") as f:
            unp = f.read()
            import msgpack

            unp = msgpack.unpackb(unp)
            return unp
            # return json.dumps(unp)
    elif file_path.endswith(".gz"):
        import gzip

        with gzip.open(file_path, "rb") as f:
            unp = f.read()
            return json.dumps(unp)
    elif file_path.endswith(".msgpack"):
        with open(file_path, "rb") as f:
            unp = f.read()
            import msgpack

            unp = msgpack.unpackb(unp)
            return unp
    elif file_path.endswith(".json"):
        with open(file_path, "r") as f:
            return json.load(f)
    else:
        raise NotImplementedError(f"Unsupported file extension for path: {file_path}")


def load_existing_thor_metadata_file(out_dir):
    path = os.path.join(out_dir, f"thor_metadata.json")
    if not os.path.exists(path):
        return None

    with open(path, "r") as f:
        return json.load(f)


def save_thor_asset_file(asset_json, save_path: str):
    extension = "".join(pathlib.Path(save_path).suffixes)
    if extension == ".msgpack.gz":
        import msgpack
        import gzip

        packed = msgpack.packb(asset_json)
        with gzip.open(save_path, "wb") as outfile:
            outfile.write(packed)
    elif extension == ".msgpack":
        import msgpack

        packed = msgpack.packb(asset_json)
        with open(save_path, "wb") as outfile:
            outfile.write(packed)
    elif extension == "json.gz":
        import gzip

        with gzip.open(save_path, "wt") as outfile:
            json.dump(asset_json, outfile, indent=2)
    elif extension == ".pkl.gz":
        import compress_pickle

        compress_pickle.dump(
            obj=asset_json, path=save_path, pickler_kwargs={"protocol": 4}
        )
    elif extension.endswith(".json"):
        with open(save_path, "w") as f:
            json.dump(asset_json, f, indent=2)

    else:
        raise NotImplementedError(
            f"Unsupported file extension for save path: {save_path}"
        )


def get_blender_installation_path():
    paths = {
        "darwin": [
            "/Applications/Blender.app/Contents/MacOS/blender",
            "/Applications/Blender.app/Contents/MacOS/Blender",
        ],
        "linux": [
            # TODO: Add docker path
            os.path.join(os.path.expanduser("~"), "blender-3.2.2-linux-x64/blender"),
            os.path.join(os.getcwd(), "blender-3.2.2-linux-x64/blender"),
        ],
    }
    paths["linux2"] = paths["linux"]
    if platform in paths:
        for path in paths[platform]:
            if os.path.exists(path):
                return path
        raise Exception("Blender not found.")
    else:
        raise Exception(f'Unsupported platform "{platform}"')


def get_runtime_asset_filelock(save_dir, asset_id):
    return os.path.join(save_dir, f"{asset_id}.lock")


# TODO  remove  load_file_in_unity param
def create_runtime_asset_file(
    asset_directory,
    save_dir,
    asset_id,
    verbose=False,
    load_file_in_unity=False,
    use_extension=None,
):
    from filelock import FileLock

    # Verifies the file exists
    build_target_dir = os.path.join(save_dir, asset_id)
    asset = None

    # TODO figure out blender error
    with FileLock(get_runtime_asset_filelock(save_dir=save_dir, asset_id=asset_id)):
        exists = os.path.exists(build_target_dir)
        is_link = os.path.islink(build_target_dir)
        if exists and not is_link:
            # If not a link, delete the full directory
            if verbose:
                logger.info(f"Deleting old asset dir: {build_target_dir}")
            shutil.rmtree(build_target_dir)
        elif is_link:
            # If not a link, delete it only if its not pointing to the right place
            if os.path.realpath(build_target_dir) != os.path.realpath(asset_directory):
                os.remove(build_target_dir)

        if (not os.path.exists(build_target_dir)) and (
            not os.path.islink(build_target_dir)
        ):
            # Add symlink if it doesn't already exist
            print(f"Symlink from {asset_directory} to {build_target_dir}")
            os.symlink(
                os.path.abspath(asset_directory), os.path.abspath(build_target_dir)
            )

        if not load_file_in_unity:
            return load_existing_thor_asset_file(
                out_dir=build_target_dir, object_name=asset_id
            )
        return None


def change_asset_paths(asset, save_dir):
    asset["normalTexturePath"] = os.path.join(
        save_dir,
        asset["name"],
        os.path.basename(asset["normalTexturePath"]),
    )
    asset["albedoTexturePath"] = os.path.join(
        save_dir,
        asset["name"],
        os.path.basename(asset["albedoTexturePath"]),
    )
    if "emissionTexturePath" in asset:
        asset["emissionTexturePath"] = os.path.join(
            save_dir,
            asset["name"],
            os.path.basename(asset["emissionTexturePath"]),
        )
    return asset


def make_asset_pahts_relative(asset):
    return change_asset_paths(asset, ".")


def add_default_annotations(asset, asset_directory, verbose=False):
    thor_obj_md = load_existing_thor_metadata_file(out_dir=asset_directory)
    if thor_obj_md is None:
        if verbose:
            logger.info(f"Object metadata is missing annotations, assuming pickupable.")

        asset["annotations"] = {
            "objectType": "Undefined",
            "primaryProperty": "CanPickup",
            "secondaryProperties": []
            if asset.get("receptacleCandidate", False)
            else ["Receptacle"],
        }
    else:
        asset["annotations"] = {
            "objectType": "Undefined",
            "primaryProperty": thor_obj_md["assetMetadata"]["primaryProperty"],
            "secondaryProperties": thor_obj_md["assetMetadata"]["secondaryProperties"],
        }
    return asset


def create_asset(
    thor_controller,
    asset_id,
    asset_directory,
    copy_to_dir=None,
    verbose=False,
    load_file_in_unity=False,
    extension=None,
):
    # Verifies the file exists
    create_prefab_action = {}

    asset_path = get_existing_thor_asset_file_path(
        out_dir=asset_directory, asset_id=asset_id, force_extension=extension
    )
    file_extension = (
        "".join(pathlib.Path(asset_path).suffixes) if extension is None else extension
    )
    if file_extension not in EXTENSIONS_LOADABLE_IN_UNITY:
        load_file_in_unity = False
    copy_to_dir = (
        os.path.join(thor_controller._build.base_dir)
        if copy_to_dir is None
        else copy_to_dir
    )

    # save_dir = os.path.join(controller._build.base_dir, "processed_models")
    os.makedirs(copy_to_dir, exist_ok=True)

    if verbose:
        logger.info(f"Copying asset to THOR build dir: {copy_to_dir}.")

    asset = create_runtime_asset_file(
        asset_directory=asset_directory,
        save_dir=copy_to_dir,
        asset_id=asset_id,
        verbose=verbose,
        load_file_in_unity=load_file_in_unity,
    )

    create_prefab_action = {}
    if not load_file_in_unity:
        asset = change_asset_paths(asset=asset, save_dir=copy_to_dir)
        asset = add_default_annotations(
            asset=asset, asset_directory=asset_directory, verbose=verbose
        )
        create_prefab_action = {"action": "CreateRuntimeAsset", "asset": asset}
    else:
        create_prefab_action = {
            "action": "CreateRuntimeAsset",
            "id": asset_id,
            "dir": copy_to_dir,
            "extension": file_extension,
        }
        create_prefab_action = add_default_annotations(
            asset=create_prefab_action, asset_directory=asset_directory, verbose=verbose
        )

    evt = thor_controller.step(**create_prefab_action)
    print(f"Last Action: {thor_controller.last_action['action']}")
    if not evt.metadata["lastActionSuccess"]:
        logger.info(f"Last Action: {thor_controller.last_action['action']}")
        logger.info(f"Action success: {evt.metadata['lastActionSuccess']}")
        logger.info(f'Error: {evt.metadata["errorMessage"]}')

        logger.info(
            {
                k: v
                for k, v in create_prefab_action.items()
                if k
                in [
                    "action",
                    "name",
                    "receptacleCandidate",
                    "albedoTexturePath",
                    "normalTexturePath",
                ]
            }
        )

    return evt


def make_single_object_house(
    asset_id,
    instance_id="asset_0",
    skybox_color=(0, 0, 0),
    house_path=EMPTY_HOUSE_JSON_PATH,
):
    with open(house_path, "r") as f:
        house = json.load(f)

    house["objects"] = [
        {
            "assetId": asset_id,
            "id": instance_id,
            "kinematic": True,
            "position": {"x": 0, "y": 0, "z": 0},
            "rotation": {"x": 0, "y": 0, "z": 0},
            "layer": "Procedural2",
            "material": None,
        }
    ]
    house["proceduralParameters"]["skyboxColor"] = {
        "r": skybox_color[0],
        "g": skybox_color[1],
        "b": skybox_color[2],
    }
    return house


def view_asset_in_thor(
    asset_id,
    controller,
    output_dir,
    rotations=tuple(),
    instance_id="asset_0",
    house_path=EMPTY_HOUSE_JSON_PATH,
    skybox_color=(255, 255, 255),
):
    from PIL import Image

    house = make_single_object_house(
        asset_id=asset_id,
        instance_id=instance_id,
        house_path=house_path,
        skybox_color=skybox_color,
    )
    evt = controller.step(action="CreateHouse", house=house)

    # Computing the bbox distance below causes the object-oriented bounding box to be created
    controller.step("BBoxDistance", objectId0=instance_id, objectId1=instance_id)
    obj = controller.step("AdvancePhysicsStep").metadata["objects"][1]
    obj_center_arr = np.array(obj["objectOrientedBoundingBox"]["cornerPoints"]).mean(0)

    if not evt.metadata["lastActionSuccess"]:
        print(f"Action success: {evt.metadata['lastActionSuccess']}")
        print(f'Error: {evt.metadata["errorMessage"]}')
        return evt

    controller.step(action="LookAtObjectCenter", objectId=instance_id)

    os.makedirs(output_dir, exist_ok=True)

    # Neural image if wanted, we don't really need this as the loop saves a neural position
    # image anyway
    # im = Image.fromarray(evt.frame)
    # im.save(os.path.join(output_dir, "neutral.jpg"))

    for rotation in rotations:
        controller.step(
            action="RotateObject",
            angleAxisRotation={
                "axis": {
                    "x": rotation[0],
                    "y": rotation[1],
                    "z": rotation[2],
                },
                "degrees": rotation[3],
            },
        )
        obj = controller.last_event.metadata["objects"][1]
        delta = obj_center_arr - np.array(
            obj["objectOrientedBoundingBox"]["cornerPoints"]
        ).mean(0)

        cur_pos = obj["position"]
        target_pos = {
            "x": cur_pos["x"] + delta[0],
            "y": cur_pos["y"] + delta[1],
            "z": cur_pos["z"] + delta[2],
        }

        controller.step(
            action="TeleportObject",
            objectId=instance_id,
            position=target_pos,
            rotation=obj["rotation"],
            forceAction=True,
            forceKinematic=True,
        )
        im = Image.fromarray(controller.last_event.frame)
        im.save(
            os.path.join(
                output_dir,
                f"{rotation[0]}_{rotation[1]}_{rotation[2]}_{rotation[3]}.jpg",
            )
        )
    return controller.last_event


def add_visualize_thor_actions(
    asset_id,
    asset_dir,
    instance_id="asset_0",
    house_path=EMPTY_HOUSE_JSON_PATH,
    house_skybox_color=(255, 255, 255),
):
<<<<<<< HEAD
    actions_json = os.path.join(asset_dir, f"{asset_id}.json")
=======
    # asset_id = os.path.splitext(os.path.basename(output_json))[0]
    asset_json = os.path.join(asset_dir, f"{asset_id}.json")
>>>>>>> 0a828143
    house = make_single_object_house(
        asset_id=asset_id,
        instance_id=instance_id,
        house_path=house_path,
        skybox_color=house_skybox_color,
    )
    actions = []
    with open(asset_json, "r") as f:
        asset = json.load(f)
        if isinstance(asset, dict):
            actions = [{"action": "CreateRuntimeAsset", "asset": asset}]
        elif not isinstance(asset, list):
            raise TypeError(
                f"Json {asset_json} is not a sequence of actions or a dictionary."
            )

    new_actions = [
        actions[0],
        dict(action="CreateHouse", house=house),
        dict(action="LookAtObjectCenter", objectId=instance_id),
    ]
    with open(asset_json, "w") as f:
        json.dump(new_actions, f, indent=2)


def get_receptacle_object_types():
    return {
        "Sink",
        "Cart",
        "Toilet",
        "ToiletPaperHanger",
        "TowelHolder",
        "HandTowelHolder",
        "Bed",
        "Chair",
        "DiningTable",
        "Dresser",
        "Safe",
        "ShelvingUnit",
        "SideTable",
        "Stool",
        "Bowl",
        "CoffeeMachine",
        "Cup",
        "Fridge",
        "GarbageCan",
        "Microwave",
        "Mug",
        "Pan",
        "Plate",
        "Pot",
        "Toaster",
        "Box",
        "CoffeeTable",
        "Desk",
        "ArmChair",
        "Ottoman",
        "Sofa",
        "TVStand",
        "ClothesDryer",
        "CounterTop",
        "WashingMachine",
        "DogBed",
        "Footstool",
        "LaundryHamper",
    }<|MERGE_RESOLUTION|>--- conflicted
+++ resolved
@@ -556,12 +556,7 @@
     house_path=EMPTY_HOUSE_JSON_PATH,
     house_skybox_color=(255, 255, 255),
 ):
-<<<<<<< HEAD
-    actions_json = os.path.join(asset_dir, f"{asset_id}.json")
-=======
-    # asset_id = os.path.splitext(os.path.basename(output_json))[0]
     asset_json = os.path.join(asset_dir, f"{asset_id}.json")
->>>>>>> 0a828143
     house = make_single_object_house(
         asset_id=asset_id,
         instance_id=instance_id,
@@ -585,6 +580,7 @@
     ]
     with open(asset_json, "w") as f:
         json.dump(new_actions, f, indent=2)
+
 
 
 def get_receptacle_object_types():
