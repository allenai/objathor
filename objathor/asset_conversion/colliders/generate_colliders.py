import argparse
import glob
import os
import shutil
import stat
import subprocess
import sys
from sys import platform
from typing import Any, Dict, List, Optional

import numpy as np
import trimesh

try:
    from objathor.asset_conversion.util import (
        get_existing_thor_asset_file_path,
        load_existing_thor_asset_file,
        save_thor_asset_file,
    )
except ImportError:
    try:
        from util import (
            get_existing_thor_asset_file_path,
            load_existing_thor_asset_file,
            save_thor_asset_file,
        )
    except ImportError as e:
        sys.exit(f"{e} Error impoerint package utils.")

HOW_MANY_MESSED_UP_MESH = 0

_FILE_DIR = os.path.dirname(os.path.realpath(__file__))
VHACD_PATH = None

if platform == "linux" or platform == "linux2":
    VHACD_PATH = os.path.join(_FILE_DIR, "linux", "TestVHACD")
    # not sure why/when this worked, command requires specific flags
    # command = [os.path.join(file_dir, "linux", "TestVHACD"), obj_file, "-h", str(num_colliders)]
elif platform == "darwin":
    VHACD_PATH = os.path.join(_FILE_DIR, "osx", "TestVHACD")
elif platform.startswith("win"):
    VHACD_PATH = os.path.join(_FILE_DIR, "win", "TestVHACD.exe")
else:
    raise NotImplementedError

<<<<<<< HEAD
if not platform.startswith("win"):
    try:
        _st = os.stat(VHACD_PATH)
        os.chmod(VHACD_PATH, _st.st_mode | stat.S_IEXEC)
    except OSError as e:
        if e.errno == 30:
            # READ ONLY FILE SYSTEM
            # Copy file to cache directory
            print("Copying VHACD to cache directory")
            _cache_dir = os.path.join(os.environ["HOME"], ".vhacd")
            os.makedirs(_cache_dir, exist_ok=True)
            _new_path = os.path.join(_cache_dir, "TestVHACD")
            shutil.copyfile(VHACD_PATH, _new_path)
            _st = os.stat(_new_path)
            os.chmod(_new_path, _st.st_mode | stat.S_IEXEC)
            VHACD_PATH = _new_path
        else:
            raise
=======

def vhacd_init(vhacd_path):
    if not os.path.exists(vhacd_path):
        download_vhacd(os.path.abspath(os.path.join(os.path.dirname(vhacd_path), "..")))
    if not platform.startswith("win"):
        try:
            st = os.stat(vhacd_path)
            os.chmod(vhacd_path, st.st_mode | stat.S_IEXEC)
        except OSError as e:
            if e.errno == 30:
                # READ ONLY FILE SYSTEM
                # Copy file to cache directory
                print("Copying VHACD to cache directory")
                _cache_dir = os.path.join(os.environ["HOME"], ".vhacd")
                os.makedirs(_cache_dir, exist_ok=True)
                _new_path = os.path.join(_cache_dir, "TestVHACD")
                shutil.copyfile(vhacd_path, _new_path)
                st = os.stat(_new_path)
                os.chmod(_new_path, st.st_mode | stat.S_IEXEC)
                vhacd_path = _new_path
            else:
                raise


def download_vhacd(out_path):
    from io import BytesIO
    from urllib.request import urlopen
    from zipfile import ZipFile

    url = "https://objathor-vhacd-bin.s3.us-west-2.amazonaws.com/"

    if platform == "linux" or platform == "linux2":
        url = f"{url}VHACD_linux.zip"
    elif platform == "darwin":
        # TODO distinguish intel vs M2
        url = f"{url}VHACD_osx.zip"
    elif platform.startswith("win"):
        win = f"{url}VHACD_osx.zip"
    else:
        raise NotImplementedError

    with urlopen(url) as zipresp:
        with ZipFile(BytesIO(zipresp.read())) as zfile:
            zfile.extractall(os.path.abspath(out_path))
>>>>>>> 610ba359


def decompose_obj(
    file_path: Optional[str],
    decomposed_file_paths: Optional[List[str]] = None,
    output_file_prefix="decomp_",
):
    if file_path is None:
        decomposed_files = []
        file_path = decomposed_file_paths[0]
        for file_path in decomposed_file_paths:
            with open(file_path, "r") as f:
                decomposed_files.append(f.read())
    else:
        assert decomposed_file_paths is None

        with open(file_path, "r") as f:
            lines = [l for l in f]

        decomposed_files = []

        current_file = []
        for l in lines:
            if l[:2] == "o ":
                if len(current_file) > 0:
                    decomposed_files.append(current_file)
                current_file = []

            current_file.append(l)

        if len(current_file) > 0:
            decomposed_files.append(current_file)

    vertices_so_far = 0
    for i in range(len(decomposed_files)):
        current_file = decomposed_files[i]
        file_to_write = os.path.join(
            os.path.dirname(file_path), f"{output_file_prefix}{i}.obj"
        )
        with open(file_to_write, "w") as f:
            for l in current_file:
                if l[:2] == "f ":
                    line_to_write = l.replace("\n", "").split(" ")[1:]
                    # print(f"line: {line_to_write}")
                    vertex_numbers = [
                        int(x) - vertices_so_far for x in line_to_write if x != ""
                    ]
                    assert len(vertex_numbers) == 3
                    l = f"f {vertex_numbers[0]} {vertex_numbers[1]} {vertex_numbers[2]}\n"
                f.write(l)

        current_vertices = len([l for l in current_file if l[:2] == "v "])
        vertices_so_far += current_vertices


def get_colliders(
    obj_file: str, num_colliders: int, capture_out: bool, **kwargs
) -> List[Dict[str, Any]]:
    # Using version 4.1 VHACD binary from https://github.com/kmammou/v-hacd
    assert num_colliders < 1000

    if not capture_out:
        print("processing... ", obj_file)

    result_info = {}

    extra_args = [f"-{k} {str(v)}" for k, v in kwargs.items()]

    if not capture_out:
        print(f"Extra args: {extra_args}")

    command = [
        VHACD_PATH,
        obj_file,
        "-h",
        str(num_colliders),
        "-o",
        "obj",
        *extra_args,
    ]

    if capture_out:
        VHACD_result = subprocess.run(
            command, stdout=subprocess.PIPE, stderr=subprocess.PIPE, text=True
        )

        result_info["stderr"] = VHACD_result.stderr
        result_info["stdout"] = VHACD_result.stdout
    else:
        VHACD_result = subprocess.run(command)

    result_info["VHACD_returncode"] = VHACD_result.returncode

    should_exist = obj_file.replace(".obj", "000.obj")
    if not os.path.exists(should_exist):
        result_info["failed"] = True
        result_info[
            "stderr"
        ] = f"VHACD did not generate '{should_exist}'. Unsuccessful run of command: {command}"
        return [], result_info

    vhacd_outputs = glob.glob(obj_file.replace(".obj", "???.obj"))

    colliders = []
    for decomp in vhacd_outputs:
        colliders.append(trimesh.load(decomp))
        os.remove(decomp)

    out = []
    # print(f"Colliders {len(colliders)}")
    for collider in colliders:
        try:
            collider.vertices
        except Exception:
            print("Collider failed", collider)
            global HOW_MANY_MESSED_UP_MESH
            HOW_MANY_MESSED_UP_MESH += 1
            print("HOW_MANY_MESSED_UP_MESH", HOW_MANY_MESSED_UP_MESH)
            # result_info["failed"] = True
            # result_info["HOW_MANY_MESSED_UP_MESH"] = HOW_MANY_MESSED_UP_MESH
            continue
        out.append(
            {
                "vertices": [
                    dict(x=x, y=y, z=z) for x, y, z in collider.vertices.tolist()
                ],
                "triangles": np.array(collider.faces).reshape(-1).tolist(),
            }
        )
    return out, result_info


def set_colliders(
    obj_file: str, num_colliders: int = 4, capture_out=False, **kwargs
) -> Dict[str, Any]:
    obj_file_dir = os.path.dirname(obj_file)
    uid = os.path.splitext(os.path.basename(obj_file))[0]

    annotations_file = get_existing_thor_asset_file_path(
        out_dir=obj_file_dir, asset_id=uid
    )
    if not capture_out:
        print(f"--- setting colliders... {annotations_file}")

    annotations = load_existing_thor_asset_file(out_dir=obj_file_dir, object_name=uid)

    if "colliders" in annotations:
        msg = f"colliders already exist for {obj_file}"
        print(msg)
        return {"failed": True, "stdout": msg}
    colliders, result_info = get_colliders(
        obj_file, num_colliders, capture_out=capture_out, **kwargs
    )

    annotations["colliders"] = colliders

    save_thor_asset_file(asset_json=annotations, save_path=annotations_file)
    return result_info


BASE_PATH = os.getcwd()


def generate_colliders(
    source_directory, num_colliders=4, delete_objs=False, capture_out=False, **kwargs
):
    vhacd_init(VHACD_PATH)

    obj_files = glob.glob(os.path.join(source_directory, "*.obj"))
    # print(obj_files)

    info = {}

    for obj_file in obj_files:
        uid = os.path.splitext(os.path.basename(obj_file))[0]
        result_info = set_colliders(
            obj_file=obj_file,
            num_colliders=num_colliders,
            capture_out=capture_out,
            **kwargs,
        )
        info[uid] = result_info

    # delete the obj files and the texture files
    if delete_objs:
        for file in obj_files:  # + texture_files:
            os.remove(file)
    return info


# def generate_object_colliders(obj_file, num_colliders=4, delete_objs=False):

#     for obj_file in obj_files:
#         uid = os.path.splitext(os.path.basename(obj_file))[0]
#         result_info = set_colliders(obj_file, num_colliders)
#         info[uid] = result_info

#     # delete the obj files and the texture files
#     if delete_objs:
#         for file in obj_files: #+ texture_files:
#             os.remove(file)
#     return info


if __name__ == "__main__":
    print("---- Running generate_colliders")
    parser = argparse.ArgumentParser()
    parser.add_argument("--folder", type=str, default=f"{BASE_PATH}/glbs/post")
    parser.add_argument("--num_colliders", type=int, default=4)
    parser.add_argument("--clean", action="store_true")
    args = parser.parse_args()

    generate_colliders(args.folder, args.num_colliders, args.clean)<|MERGE_RESOLUTION|>--- conflicted
+++ resolved
@@ -43,26 +43,6 @@
 else:
     raise NotImplementedError
 
-<<<<<<< HEAD
-if not platform.startswith("win"):
-    try:
-        _st = os.stat(VHACD_PATH)
-        os.chmod(VHACD_PATH, _st.st_mode | stat.S_IEXEC)
-    except OSError as e:
-        if e.errno == 30:
-            # READ ONLY FILE SYSTEM
-            # Copy file to cache directory
-            print("Copying VHACD to cache directory")
-            _cache_dir = os.path.join(os.environ["HOME"], ".vhacd")
-            os.makedirs(_cache_dir, exist_ok=True)
-            _new_path = os.path.join(_cache_dir, "TestVHACD")
-            shutil.copyfile(VHACD_PATH, _new_path)
-            _st = os.stat(_new_path)
-            os.chmod(_new_path, _st.st_mode | stat.S_IEXEC)
-            VHACD_PATH = _new_path
-        else:
-            raise
-=======
 
 def vhacd_init(vhacd_path):
     if not os.path.exists(vhacd_path):
@@ -107,7 +87,6 @@
     with urlopen(url) as zipresp:
         with ZipFile(BytesIO(zipresp.read())) as zfile:
             zfile.extractall(os.path.abspath(out_path))
->>>>>>> 610ba359
 
 
 def decompose_obj(
@@ -166,26 +145,26 @@
 def get_colliders(
     obj_file: str, num_colliders: int, capture_out: bool, **kwargs
 ) -> List[Dict[str, Any]]:
-    # Using version 4.1 VHACD binary from https://github.com/kmammou/v-hacd
-    assert num_colliders < 1000
-
     if not capture_out:
         print("processing... ", obj_file)
 
     result_info = {}
 
-    extra_args = [f"-{k} {str(v)}" for k, v in kwargs.items()]
+    # command for old binary
+    output_obj_name = "decomp.obj"
+    extra_args = [f"--{k} {str(v)}" for k, v in kwargs.items()]
 
     if not capture_out:
         print(f"Extra args: {extra_args}")
-
+    # "--resolution", str(6e6),
     command = [
         VHACD_PATH,
+        "--maxhulls",
+        str(num_colliders),
+        "--input",
         obj_file,
-        "-h",
-        str(num_colliders),
-        "-o",
-        "obj",
+        "--output",
+        output_obj_name,
         *extra_args,
     ]
 
@@ -198,24 +177,32 @@
         result_info["stdout"] = VHACD_result.stdout
     else:
         VHACD_result = subprocess.run(command)
-
     result_info["VHACD_returncode"] = VHACD_result.returncode
 
-    should_exist = obj_file.replace(".obj", "000.obj")
-    if not os.path.exists(should_exist):
+    if not os.path.exists(output_obj_name):
         result_info["failed"] = True
         result_info[
             "stderr"
-        ] = f"VHACD did not generate '{should_exist}'. Unsuccessful run of command: {command}"
+        ] = f"VHACD did not generate 'decomp.obj'. Unsuccessfull run of command: {command}"
         return [], result_info
-
-    vhacd_outputs = glob.glob(obj_file.replace(".obj", "???.obj"))
-
+    decompose_obj(output_obj_name)
+
+    # try:
+
+    # TODO: refine error checking
+    os.remove(output_obj_name)
+    if os.path.exists("decomp.stl"):
+        os.remove("decomp.stl")
+    # except Exception:
+    #     print('NO DECOMP FILE WAS GENERATED', obj_file)
+    #     result_info["failed"] = True
+    #     return [], result_info
+    decomps = glob.glob("decomp_*.obj")
     colliders = []
-    for decomp in vhacd_outputs:
+    # print(decomps, num_colliders, "I HATE THIS")
+    for decomp in decomps:
         colliders.append(trimesh.load(decomp))
         os.remove(decomp)
-
     out = []
     # print(f"Colliders {len(colliders)}")
     for collider in colliders:
@@ -240,6 +227,83 @@
     return out, result_info
 
 
+def get_colliders_vhacd41(
+    obj_file: str, num_colliders: int, capture_out: bool, **kwargs
+) -> List[Dict[str, Any]]:
+    # Using version 4.1 VHACD binary from https://github.com/kmammou/v-hacd
+    assert num_colliders < 1000
+
+    if not capture_out:
+        print("processing... ", obj_file)
+
+    result_info = {}
+
+    extra_args = [f"-{k} {str(v)}" for k, v in kwargs.items()]
+
+    if not capture_out:
+        print(f"Extra args: {extra_args}")
+
+    command = [
+        VHACD_PATH,
+        obj_file,
+        "-h",
+        str(num_colliders),
+        "-o",
+        "obj",
+        *extra_args,
+    ]
+
+    if capture_out:
+        VHACD_result = subprocess.run(
+            command, stdout=subprocess.PIPE, stderr=subprocess.PIPE, text=True
+        )
+
+        result_info["stderr"] = VHACD_result.stderr
+        result_info["stdout"] = VHACD_result.stdout
+    else:
+        VHACD_result = subprocess.run(command)
+
+    result_info["VHACD_returncode"] = VHACD_result.returncode
+
+    should_exist = obj_file.replace(".obj", "000.obj")
+    if not os.path.exists(should_exist):
+        result_info["failed"] = True
+        result_info[
+            "stderr"
+        ] = f"VHACD did not generate '{should_exist}'. Unsuccessful run of command: {command}"
+        return [], result_info
+
+    vhacd_outputs = glob.glob(obj_file.replace(".obj", "???.obj"))
+
+    colliders = []
+    for decomp in vhacd_outputs:
+        colliders.append(trimesh.load(decomp))
+        os.remove(decomp)
+
+    out = []
+    # print(f"Colliders {len(colliders)}")
+    for collider in colliders:
+        try:
+            collider.vertices
+        except Exception:
+            print("Collider failed", collider)
+            global HOW_MANY_MESSED_UP_MESH
+            HOW_MANY_MESSED_UP_MESH += 1
+            print("HOW_MANY_MESSED_UP_MESH", HOW_MANY_MESSED_UP_MESH)
+            # result_info["failed"] = True
+            # result_info["HOW_MANY_MESSED_UP_MESH"] = HOW_MANY_MESSED_UP_MESH
+            continue
+        out.append(
+            {
+                "vertices": [
+                    dict(x=x, y=y, z=z) for x, y, z in collider.vertices.tolist()
+                ],
+                "triangles": np.array(collider.faces).reshape(-1).tolist(),
+            }
+        )
+    return out, result_info
+
+
 def set_colliders(
     obj_file: str, num_colliders: int = 4, capture_out=False, **kwargs
 ) -> Dict[str, Any]:
@@ -268,9 +332,6 @@
     return result_info
 
 
-BASE_PATH = os.getcwd()
-
-
 def generate_colliders(
     source_directory, num_colliders=4, delete_objs=False, capture_out=False, **kwargs
 ):
@@ -298,21 +359,8 @@
     return info
 
 
-# def generate_object_colliders(obj_file, num_colliders=4, delete_objs=False):
-
-#     for obj_file in obj_files:
-#         uid = os.path.splitext(os.path.basename(obj_file))[0]
-#         result_info = set_colliders(obj_file, num_colliders)
-#         info[uid] = result_info
-
-#     # delete the obj files and the texture files
-#     if delete_objs:
-#         for file in obj_files: #+ texture_files:
-#             os.remove(file)
-#     return info
-
-
 if __name__ == "__main__":
+    BASE_PATH = os.getcwd()
     print("---- Running generate_colliders")
     parser = argparse.ArgumentParser()
     parser.add_argument("--folder", type=str, default=f"{BASE_PATH}/glbs/post")
