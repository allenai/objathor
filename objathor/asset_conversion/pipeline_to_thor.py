--- conflicted
+++ resolved
@@ -506,12 +506,8 @@
         "--blender_installation_path",
         type=str,
         default=None,
-<<<<<<< HEAD
         help="Blender installation path, when blender_as_module = False and we cannot find the installation path automatically.",
         required=(not found_blender) and "--blender_as_module" not in argv,
-=======
-        help="Blender installation path, when blender_as_module = False ",
->>>>>>> 15ea7160
     )
 
     parser.add_argument(
