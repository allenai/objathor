import argparse
import glob
import os
import sys
from importlib import import_module
from typing import Union, Callable, Any, Dict, Optional, cast

import compress_json
import compress_pickle
import numpy as np
import objaverse
from ai2thor.controller import Controller

from objathor.annotation.gpt_from_views import get_initial_annotation
from objathor.annotation.objaverse_annotations_utils import (
    get_objaverse_home_annotations,
    get_objaverse_ref_categories,
)
from objathor.asset_conversion.pipeline_to_thor import optimize_assets_for_thor
from objathor.asset_conversion.util import get_blender_installation_path
from objathor.utils.blender import render_glb_from_angles
from objathor.annotation.synset_from_description import (
    nearest_synsets_from_annotation,
    OUTPUT_DIR as DESCRIPTION_EMBEDDING_OUTPUT_DIR,
)


def write(
    anno: Dict[str, Any],
    output_file: Union[str, Callable[[Dict[str, Any]], Optional[Any]]],
    **kwargs: Any,
) -> None:
    if isinstance(output_file, str):
        if output_file.endswith(".json.gz"):
            compress_json.dump(anno, output_file, json_kwargs=dict(indent=2))
        elif output_file.endswith(".pickle.gz") or output_file.endswith(".pkl.gz"):
            compress_pickle.dump(anno, output_file)
        else:
            try:
                module_name, function_name = output_file.rsplit(".", 1)
                getattr(import_module(module_name), function_name)(anno, **kwargs)
            except Exception as e:
                print("Error", e)
                raise NotImplementedError(
                    "Only .pkl.gz and .json.gz supported, besides appropriate library function identifiers"
                )
    elif isinstance(output_file, Callable):
        output_file(anno)
    else:
        raise NotImplementedError(
            f"Unsupported output_file arg of type {type(output_file).__name__}"
        )


def annotate_asset(
    uid: str,
    glb_path: str,
    output_dir: str,
    render_angles=(0, 90, 180, 270),
    delete_blender_render_dir=False,
    allow_overwrite=False,
    **kwargs: Any,
) -> None:
    save_path = os.path.join(output_dir, f"annotations.json.gz")
    if os.path.exists(save_path) and not allow_overwrite:
        raise ValueError(
            f"Annotations already exist at {save_path} and allow_overwrite is False"
        )
    render_dir = os.path.join(output_dir, "blender_renders")
    os.makedirs(render_dir, exist_ok=True)
    try:
        render_glb_from_angles(
            glb_path=glb_path,
            save_dir=render_dir,
            angles=render_angles,
        )

        anno, urls = get_initial_annotation(
            uid,
            thumbnail_urls_cfg=dict(
                base_url=render_dir,
                view_indices=[str(float(angle)) for angle in render_angles],
                local_renders=True,
            ),
        )
        anno["pose_z_rot_angle"] = np.deg2rad(render_angles[anno["frontView"]])

<<<<<<< HEAD
    anno["pre_rendered_views_urls"] = urls
    anno["uid"] = uid
    anno["near_synsets"] = nearest_synsets_from_annotation(
        anno, save_to_dir=DESCRIPTION_EMBEDDING_OUTPUT_DIR
    )

    write(anno, output_file, **kwargs)
=======
        anno["scale"] = float(anno["height"]) / 100
        anno["z_axis_scale"] = True
>>>>>>> f57161aa

        anno["pre_rendered_views_urls"] = urls
        anno["uid"] = uid
        write(anno, save_path, **kwargs)
    finally:
        if delete_blender_render_dir:
            if os.path.exists(render_dir):
                for p in glob.glob(os.path.join(render_dir, "*.png")):
                    os.remove(p)

                os.rmdir(render_dir)


def add_annotation_arguments(
    parser: argparse.ArgumentParser,
) -> argparse.ArgumentParser:
    parser.add_argument(
        "--glb",
        type=str,
        default=None,
        help="Path to the .glb file of the asset to annotate",
    )
    parser.add_argument(
        "--uid",
        type=str,
        required=True,
        help="The UID of the asset, THIS MUST BE UNIQUE AMONG ALL ASSETS YOU INTEND TO PROCESS."
        " If this is an objaverse UID then the glb argument can be omitted"
        " as we'll attempt to download the asset from the objaverse database.",
    )
    parser.add_argument(
        "--output",
        type=str,
        required=True,
        help=(
            "The output directory to write to (in particular, data will be saved to `<output>/<uid>/*`."
        ),
    )
    parser.add_argument(
        "--use_objaversehome",
        action="store_true",
        help="If annotations already exist for this asset in Objaverse-Home, use them instead of generating new ones.",
    )
    # parser.add_argument(
    #     "--local_render",
    #     action="store_true",
    #     help="Generate object views to be uploaded to GPT locally (requires blender)",
    # )
    return parser


def add_optimization_arguments(
    parser: argparse.ArgumentParser,
) -> argparse.ArgumentParser:
    parser.add_argument(
        "--max_colliders",
        type=int,
        default=4,
        help="Maximum hull colliders for collider extraction with TestVHACD.",
    )
    parser.add_argument(
        "--delete_objs",
        action="store_true",
        help="Deletes objs after generating colliders.",
    )
    parser.add_argument(
        "--skip_colliders",
        action="store_true",
        help="Skips obj to json collider generation.",
    )
    parser.add_argument(
        "--skip_thor_creation",
        action="store_true",
        help="Skips THOR asset creation and visualization.",
    )
    parser.add_argument(
        "--skip_thor_visualization",
        action="store_true",
        help="Skips THOR asset visualization.",
    )
    parser.add_argument(
        "--add_visualize_thor_actions",
        action="store_true",
        help="Adds house creation with single object and look at object center actions to json.",
    )
    parser.add_argument(
        "--width", type=int, default=300, help="Width of THOR asset visualization."
    )
    parser.add_argument(
        "--height", type=int, default=300, help="Height of THOR asset visualization."
    )
    parser.add_argument(
        "--skybox_color",
        type=str,
        default="255,255,255",
        help="Comma separated list off r,g,b values for skybox thor images.",
    )
    parser.add_argument(
        "--save_as_pkl", action="store_true", help="Saves asset as pickle gz."
    )
    parser.add_argument(
        "--absolute_texture_paths",
        action="store_true",
        help="Saves textures as absolute paths.",
    )
    parser.add_argument(
        "--extension",
        choices=[".json", ".pkl.gz", ".msgpack", ".msgpack.gz", ".gz"],
        default=".json",
    )
    parser.add_argument(
        "--send_asset_to_controller",
        action="store_true",
        help="Sends all the asset data to the thor controller.",
    )
    parser.add_argument(
        "--blender_as_module",
        action="store_true",
        help="Runs blender as a module. Requires bpy to be installed in python environment.",
    )
    parser.add_argument(
        "--keep_json_asset",
        action="store_true",
        help="Whether it keeps the intermediate .json asset file when storing in a different format to json.",
    )

    found_blender = False
    try:
        get_blender_installation_path()
        found_blender = True
    except:
        pass

    parser.add_argument(
        "--blender_installation_path",
        type=str,
        default=None,
        help="Blender installation path, when blender_as_module = False and we cannot find the installation path automatically.",
        required=(not found_blender) and "--blender_as_module" not in sys.argv,
    )

    parser.add_argument(
        "--thor_platform",
        type=str,
        default="OSXIntel64" if sys.platform == "darwin" else "CloudRendering",
        help="THOR platform to use.",
        choices=["CloudRendering", "OSXIntel64"],
    )
    return parser


def parse_args(
    description="Generate GPT-based annotation of a 3D asset and optimize the asset for use in AI2-THOR.",
):
    parser = argparse.ArgumentParser(description=description)

    parser = add_annotation_arguments(parser)
    parser = add_optimization_arguments(parser)

    return parser.parse_args()


def annotate_and_optimize_asset(
    uid: Optional[str],
    glb_path: Optional[str],
    output_dir: str,
    use_objaversehome: bool,
    max_colliders: int,
    delete_objs: bool,
    skip_thor_creation: bool,
    skip_thor_visualization: bool,
    add_visualize_thor_actions: bool,
    width: int,
    height: int,
    skybox_color: str,
    save_as_pkl: bool,
    absolute_texture_paths: bool,
    extension: str,
    send_asset_to_controller: bool,
    blender_as_module: bool,
    blender_installation_path: str,
    thor_platform: str,
    keep_json_asset: bool,
    controller: Optional[Controller] = None,
) -> None:
    output_dir_with_uid = cast(str, os.path.join(output_dir, uid))
    os.makedirs(output_dir_with_uid, exist_ok=True)

    objaverse_uids = objaverse.load_uids()
    is_objaverse = uid in objaverse_uids

    if glb_path is None:
        assert is_objaverse, "If glb_path is not provided, uid must be an objaverse uid"
        glb_path = objaverse.load_objects([uid])[uid]

    def render_with_blender():
        blender_render_dir = os.path.join(output_dir_with_uid, "blender_renders")
        if len(glob.glob(os.path.join(blender_render_dir, "*"))) < 4:
            os.makedirs(blender_render_dir)
            render_glb_from_angles(
                glb_path=glb_path,
                save_dir=blender_render_dir,
                angles=(0, 90, 180, 270),
            )

    # ANNOTATION
    annotations_path = os.path.join(output_dir_with_uid, f"annotations.json.gz")
    if os.path.exists(annotations_path):
        print(f"Annotations already exist at {annotations_path}, will use these.")
        render_with_blender()
    else:
        if (
            is_objaverse
            and use_objaversehome
            and uid in get_objaverse_home_annotations()
        ):
            anno = get_objaverse_home_annotations()[uid]
            if "ref_category" not in anno:
                anno["ref_category"] = get_objaverse_ref_categories()[uid]
            write(anno, annotations_path)

            render_with_blender()
        else:
            annotate_asset(
                uid=uid,
                glb_path=glb_path,
                output_dir=output_dir_with_uid,
            )

    # OPTIMIZATION
    optimize_assets_for_thor(
        output_dir=output_dir,
        uid_to_glb_path={uid: glb_path},
        annotations_path=output_dir,
        max_colliders=max_colliders,
        skip_glb=False,
        blender_as_module=blender_as_module,
        extension=extension,
        thor_platform=thor_platform,
        blender_installation_path=blender_installation_path,
        live=False,
        save_as_pkl=save_as_pkl,
        absolute_texture_paths=absolute_texture_paths,
        delete_objs=delete_objs,
        keep_json_asset=keep_json_asset,
        skip_thor_creation=skip_thor_creation,
        width=width,
        height=height,
        skip_thor_visualization=skip_thor_visualization,
        skybox_color=tuple(map(int, skybox_color.split(","))),
        send_asset_to_controller=send_asset_to_controller,
        add_visualize_thor_actions=add_visualize_thor_actions,
        controller=controller,
    )

    # TODO: Should we use CLIP to validate that the assets still look like the blender renders? Example below
    # import clip
    # import torch
    # import numpy as np
    # from PIL import Image
    #
    # annotations = compress_json.load(annotations_path)
    # blender_render_path = os.path.join(output_dir_with_uid, "blender_renders", f"render_{-annotations['pose_z_rot_angle']:0.1f}.png")
    #
    # blender_img = np.array(Image.open(blender_render_path).convert("RGBA"), dtype=np.uint8)
    # blender_img[blender_img[:, :, 3] == 0] = 255
    # blender_img = blender_img[:,:,:3]
    #
    # thor_img = np.array(Image.open(os.path.join(output_dir_with_uid, "thor_renders", f"0_1_0_90.jpg")).convert("RGB"), dtype=np.uint8
    #
    # model, preprocess = clip.load("RN50", device="cpu")
    # model.eval()
    #
    # with torch.no_grad():
    #     blender_features = model.encode_image(preprocess(Image.fromarray(blender_img)).unsqueeze(0))
    #     thor_features = model.encode_image(preprocess(Image.fromarray(thor_img)).unsqueeze(0))
    #
    #     print(torch.cosine_similarity(blender_features, thor_features))


if __name__ == "__main__":
    args = parse_args()
    annotate_and_optimize_asset(
        uid=args.uid,
        glb_path=args.glb,
        output_dir=args.output,
        use_objaversehome=args.use_objaversehome,
        max_colliders=args.max_colliders,
        delete_objs=args.delete_objs,
        skip_thor_creation=args.skip_thor_creation,
        skip_thor_visualization=args.skip_thor_visualization,
        add_visualize_thor_actions=args.add_visualize_thor_actions,
        width=args.width,
        height=args.height,
        skybox_color=args.skybox_color,
        save_as_pkl=args.save_as_pkl,
        absolute_texture_paths=args.absolute_texture_paths,
        extension=args.extension,
        send_asset_to_controller=args.send_asset_to_controller,
        blender_as_module=args.blender_as_module,
        blender_installation_path=args.blender_installation_path,
        thor_platform=args.thor_platform,
        keep_json_asset=args.keep_json_asset,
    )<|MERGE_RESOLUTION|>--- conflicted
+++ resolved
@@ -85,18 +85,12 @@
         )
         anno["pose_z_rot_angle"] = np.deg2rad(render_angles[anno["frontView"]])
 
-<<<<<<< HEAD
-    anno["pre_rendered_views_urls"] = urls
-    anno["uid"] = uid
-    anno["near_synsets"] = nearest_synsets_from_annotation(
-        anno, save_to_dir=DESCRIPTION_EMBEDDING_OUTPUT_DIR
-    )
-
-    write(anno, output_file, **kwargs)
-=======
+
         anno["scale"] = float(anno["height"]) / 100
         anno["z_axis_scale"] = True
->>>>>>> f57161aa
+        anno["near_synsets"] = nearest_synsets_from_annotation(
+            anno, save_to_dir=DESCRIPTION_EMBEDDING_OUTPUT_DIR
+        )
 
         anno["pre_rendered_views_urls"] = urls
         anno["uid"] = uid
@@ -108,6 +102,7 @@
                     os.remove(p)
 
                 os.rmdir(render_dir)
+
 
 
 def add_annotation_arguments(
